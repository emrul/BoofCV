Change Log

Date Format: year/month/day

---------------------------------------------
Date    :
Version : 0.27

- ImagePanel: Expanded click middle mouse to save image
  * Was a secret new feature in the last release
  * Added to ImageZoomPanel
  * Opens a dialog letting the user know what just happened with option to be silent
- ImagePanel: Now has a function for just calling repaint around the image
- Renamed module visualize to visualize-swing
- Added integration/visualize-javafx
- camera distortion models
  * Unrolled matrix inverse in pinhole and radtan
- Equirectangular
  * Added PinholeRadialToEquirectangular
  * Fixed the meaning of latitude and longitude being swapped.  Thanks xzfinet
- Updated generics to take advantage of Java 7 more
- Image Pyramids
  * PyramidDiscreteSampleBlur supports generic images
- ConvolveDown
  * Added an interface
  * Added planar image support
- Support for Interleaved Images Added to
  * ConvolveWithBorder
  * ConvolveNormalized
- AverageDownSample
  * Made image generic
- Renamed for consistency
  * Kernel2D_I32 -> Kernel2D_S32
  * Kernel2D_I32 -> Kernel2D_S32
- GConvolveImageOps actual works for all image types now not just gray
- Changed behavior of ConvertBuffered image
  * When converting to interleaved and planar images the number of bands is adjusted to match the buffered image
  * Buffered -> BoofCV: output images are reshaped to match input
- ImageInterleaved
  * Added a nicely formatted toString()
- BlurImageOps - Fixed bug where for planar imges it was apply a median instead of mean filter
- FactoryBlurFilter - Can now handle image types other than gray scale images
- LensDistortionOps
  * New function which lets you re-render an image with an arbitrary camera model
  * Removed the imageRemoveDistortion() and relation functions since the new function is better.
- Demonstrations
  * Added RenderSyntheticCamerModelApp which shows you the effects of re-rendering the camera model
  * Removed ShowLensDistoriton since it is now redundant
- Added image distortion based on "Image Deformation Using Moving Least Squares"
  * See ImageDeformPointMLS
- Planar Images
  * setTo will adjust the number of bands
- Updated for full support of F32 data type in dependent libraries
  * EJML -> ddoglog -> GeoRegression
- Fixed calibration target generator app from printing out the wrong target type for asymmetric circles
- Fixed and updated Android example
- Android
  * ConvertBitmap will reshape BoofCV images to match the input Bitmap when converting
  * Refactored functions names with multi to planar
- Fixed visual odometry path viewer so that the camera behaves in a same fashion when the window is resized
- Multi View
  * Split EnumEpiloar into EnumFundamental and EnumEssential to make it clearer
  * Updated functions in FactoryMultiViewRobust for change
- Calibration Targets
  * Added support for circle grid pattern in generator app
  * Added support for detection of circle grid patterns
  * Calibration targets with circles now specify circle size with diameter instead of radius
- Gradle
  * Change directory structure to avoid jar naming conflict on maven central.  Idiot that this is even possible...
- Fixed ImageInterleaved.setNumBands() NOT correctly setting the stride and growing the data array
- Removed XML all serialization
  * Changed old XML files into YAML files
- YAML format for camera calibration
  * Added version parameter.  Assumed to be 0 if not present
- Fixed histogram in ImageStatistics
  * For unsigned data types minimum value was being ignored
  * Thanks André Ambrósio Boechat for reporting the problem
- ApplicationLauncherApp
  * Thanks Jalal Khan for completing and going beyond what was required in the Bounty!
  * Displays source code, GitHub button, search, and various other improvements
- ConvertNV21 and ConvertYV12
  * Speed up conversion from NV21 to RGB by about 1.9x by converting if statements into bitwise operations
  * Refactored functions names with multi to planar
- Split FFMPEG and JavaCV into seperate dependencies
- You can now specify which native architectures you wish to support

- TODO Visualization tools for Direct VO
-      Show warped image
- TODO ExampleDenseImageFeatures needs to be written
- TODO ExampleRectifyUncalibratedStereo is upside down.  Adjust the math to avoid that
- TODO Fisheye calibration using omni model
- TODO Calibration application.  Select output format: BoofCV, OpenCV
- TODO Tutorial on image features?  Sparse and dense?
- TODO Don't forget to change BoofCV version referenced in Android example
- TODO Look at AKAZE feature
- TODO Gradle - look into switching to java-library and changing dependencies to api
       https://blog.gradle.org/incremental-compiler-avoidance
- TODO Clarify how you calibrate the camera in Processing
- TODO Create a stand alone application that people can download to calibrate
- TODO ApplicationLauncherApp
  * Don't close tab when finished.  Clean up tabs for dead processes when a new one is launched
<<<<<<< HEAD
- TODO Modify ConvertBufferedImage and related code so that it will work in Java 9
  * Remove references to: ByteInterleavedRaster,
                          IntegerInterleavedRaster,
                          ShortInterleavedRaster,
                          SunWritableRaster
=======
- TODO "Normalized image coordinates" -> "projected coordinates" It is the 3D coordinate projected onto the image plane.
        It is a homogenous coordinate with z=1 being implicit.
- TODO Integrate in Marius Orfgen's image statistics histogram ideas

>>>>>>> cbdf24a9

---------------------------------------------
Date    : 2016/12/07
Version : 0.26

- Fixed a long standing unit test issue where convolve unit test would some times on some systems erratically fail
  * Appears that sometimes the random numbers caused a numerical overflow for U8 images
  * Now why it didn't have the exact same numbers every time when it has a fixed seed is disturbing...
- Renamed EquirectangularTo* to *ToEquirectangular
  * Those classes convert pixels in * coordinates into their location in the equirectangular image
  * They are used to generate a * image from equirectangular
- Float 32bit auto coding switched over to using auto64fto32f library
- TypeInterpolate is now InterpolationType for consistency
- Examples
  * InterpolatePixel added
  * Image blur added
  * Non-Maximum Suppression added
- Demonstrations
  * Improved DemonstrationInterpolateScaleApp (renamed also)
  * Added DetectBlackEllipseApp
- Gradle
  * Will fail on dependency version conflict now
  * Will fail when building release with SNAPSHOT dependencies
  * Resolved xstream version conflict
- Updated DeepBoof
  * This is to get around an issue with a java wget library where it would hang instead of giving up
  * New code is also much more informative and prints out size info and download status
- Visualization
  * Removed a bad +PI/2 from ellipse rendering.
- SnapToEllipseEdge - Fixed bug where it was only performing one iteration no matter what
- Circle Asymmetric Grid Target
  * Fixed issue which was causing clusters not to form by not limiting number of neighbors within X distance
  * When clustering ellipses orientation and major/minor axis size is now taken in account.
  * Significant net improvement in regression tests, only drop in performance in blurred images

---------------------------------------------
Date    : 2016/12/01
Version : 0.25

- Black Circle Detector
  * Binary image
  * Subpixel edge for gray scale images
- Circular Asymmetric Grid Pattern
  * For calibration
  * As a general fiducial
- Histogram of Oriented Gradient
  * Provided another implementation which is more faithful to original paper, but much slower
  * Can now independently configure block size along each axis
- VideoTrackerObjectQuadApp
  * Can now open webcams and videos
  * Improved UI
- Association
  * Added helpful error messages when src and dst are not set
- Added support for F64 to F32 autocoding from regular F64 classes
- 360 / Spherical camera support
  * Equirectangular image support
  * Equirectangular to pinhole
  * Equirectangular to cylinder
  * Equirectangular rotate
- Dirty flag was not being set to false for cached image distort single band
- Changed minimum Java language level from 6 to 7
- Camera Model
  * Renamed IntrinsicParameters to CameraPinhole
  * Broke distortion off into a separate class which extends CameraPinhole
     - CameraPinholeRadial
  * Added a new camera for wide FOV cameras: Universal Omnidirectional
  * Created new transforms to handle non-pinhole cameras
- YAML
  * Changed save format to YAML for camera model parameters.
  * This should allow saved files to be independent of internal refactoring in BoofCV and cross platform, I hope.
- Deleted BoofAndroidFiles because you can now simply use yaml format
- Deep Learning
  * Integrated in DeepBoof to provide support for deep artificial neural networks (ANN)
- Image Classification
  * VGG trained on CIFAR10  (10 categories at 89.9%)
  * Network-in-Network trained on ImageNet (1000 categories at 62.6%)
- FiducialDetector
  * Takes in a distortion factory instead of camera parameters
  * Added getIntrinsics()
  * Added getImageLocation()
  * Fixed bug where if a lens model with distortion was used then exchanged for one without the old distortion was not fully removed.
  * Fixed bug where if intrinsic was not set it would still claim it could estimate the target's pose
- Binary Fiducial
  * When decoding the image it now ignores border pixels of inner squares.  These tend to be very noisy.
  * 7% improvement in regression test.  Idea taken from ArUco
- Commandline Fiducial Generator
  * Can specify custom document size
- Added command line application for calibration fiducials
  * Supports chessboard, square grid, square binary grid, circle asymmetric grid
- OpenCV Integration
  * can read and write camera calibration for pinhole cameras with radial + tangential distortion
- FancyInterestPointRender
  * Fixed addString() being a no-op.  Thanks R-Gerard for the bug report!
- Generate Square Fiducial Applications
  * The post script format has been tweaked so that the page size is specified with the /PageSize command also
  * A printing company was having issues correcting sizing the document until this change was made.
- Refactored FactoryCalibrationTarget -> FactoryFiducialCalibration
- FactoryMotion2D
  * Removed image type specific functions and updated code for more recent API
- Fixed bug in StitchingFromMotion2D where reset() could cause a null pointer exception
- Android
  * work around for a crash bug in Marshmallow
- Removed applet module in integration
- Template Matching
  * Added correlation using FFT
  * Tweaked API so that preprocessing of image can be performed
- TypeInterpolation renamed to InterpolationType for consistency
- Changed behavior of AssociateSurfBasic
  * no longer throws an exception if src or dst features are empty

---------------------------------------------
Date    : 2016/06/13
Version : 0.24.1

- Previous stable release accidentally referenced a SNAPSHOT of georegression

---------------------------------------------
Date    : 2016/06/04
Version : 0.24

- Confusion Matrix Visualization
  * Fixed bug where a row/column was being lopped off
  * Added labels
  * Added ability to highlight one category
  * Added ability to query what's at a specific location
- Local Image Normalization for use in machine learning
- Added weighted RGB to Gray conversion with example
- Convolve
  * Better support for 64-bit float images
- Module "core" (formally "all") can be used to import everything in boofcv/main
- Module "all" can be used to import everything in boofcv/main AND boofcv/integration
- Adjusted assisted calibration so that it's possible to provide a custom output directory
- Video
  * Xuggler's Maven repository was taken down.  Effectively killing the zombie project
  * JavaCV has been integrated in as a replacement.

---------------------------------------------
Date    : 2016/03/27
Version : 0.23

- Refactored image data structure names for consistency and brevity
  * Sorry for the massive refactoring
  * ImageUInt8 -> GrayU8
  * MultiSpectral -> Planar
  * Interleaved is unchanged
- Removed Alpha from version name since it was pointless and non-informative
  * Will hit 1.0 once a (good) face detector is added
- Updated dense descriptor configurations to include a default sampling period
  * SIFT, Fast SURF, Stable SURF
- FactoryDescribeImageDense
  * Now accepts null for configuration and creates a default
- FactoryOrientation
  * SIFT now accepts a null argument.  Thanks pcmoen for pointing out this bug.
- ImplOrientationImageAverageIntegral
  * Fixed internal null pointer exception
  * Fixed bad unit test
  * Thanks pcmoen for pointing out this bug
- Hamming Distance
  * New algorithm from Sean Eron Anderson Bit Twiddling Hack
  * 68 times faster than equivalent older code
  * 8 times faster than a lookup table!
  * Thanks pcmoen for finding this gem and the pull request
- FactoryDerivative
  * Deleted type-specific functions
- BorderType.VALUE is now ZERO because it always defaulted to zero

---------------------------------------------
Date    : 2016/03/04
Version : Alpha 0.22

- Deleted MedianImageFilter
  * Use BlurStorageFilter instead.  Create with FactoryBlurFilter
- Applications package now uploaded to Central
- CameraCalibration
  * Made internal data structures and function protected to make it easier to extend by an external class
  * Fixed bug where visualization artifacts were being saved to disk
- Implementation of ImageGradient for MultiSpectral images
- FactoryDerivative
  * Can now create derivatives using enum type
- Added Histogram of Oriented Gradient (HOG) dense image descriptor
- DescribeImageDense
  * Removed configure() since it couldn't be generalized to HOG
  * Created config classes for all dense descriptors
- No argument constructor in most image types
  * Fixed bug where defaultType was not being set.  Thanks pcmoen for reporting the bug
- Fixed bug in ConvertBufferedImage.extract where number of bands in interleaved images was not being set in ImageType
  * Fixed bug where defaultType was not being set.  Thanks pcmoen for reporting the bug
- PixelMath
  * Added partial support for Interleaved images
  * GPixelMath supports more than just single band images
- ImageStatistics
  * Added partial support for Interleaved images
  * GImageStatistics supports more than just single band images

---------------------------------------------
Date    : 2016/01/24
Version : Alpha 0.21

- Scale-Space Features
  * getScale() has been replaced with getRadius(), which refers to the radius of the detected object
- SURF
  * Fixed a bug dealing with gradient calculation and improved stability for very small objects
  * Exposed an inner parameter.  You can now change the kernel size increment between scales
- WebcamTrackFiducial renamed to FiducialDetection
  * Can now process more inputs sources;  still images, videos, and webcams.
  * Output to a file is a possibility
- Renamed SurfFeature to BrightFeature
  * Used by SURF and SIFT, so the name was made more generic
- SIFT
  * Complete rewrite of detector and descriptor
  * Very similar to original paper by Lowe
  * One difference is the use of quadratic interpolation instead of the overly complex thing that Lowe proposed
- Dense SIFT
  * Optimized code for computing dense descriptors at a fixed scale in a grid across the entire image
- Black polygon detector
  * can now handle features along image border
  * fixed a couple of bugs inside refine function too
  * improved false positive rejection (e.g. squarish bright lights)
- Square Fiducials
  * Threshold is now done using the average of pixel intensity along the fiducial border
  * Image border is used to remove false positives
- Change / Clarified behavior of non-maximum suppression classes
  * Border refers to the border around the image in which extremes cannot be found
  * A pixel inside the border can have a value larger than one inside the image and prevent it from being considered
    an extreme
- FactoryPlanarCalibrationTarget renamed to FactoryCalibrationTarget
- Improved visualization in ShapeFitContourApp
- ConvertImage
  * Interleaved to MultiSpectral
  * MultiSpectral to Interleaved
  * Any single band into into ImageUInt8 with the specified pixel value range
- Chessboard detector
  * Links squares together using corners instead of two independently detected grids
  * Can now detect targets in which the outer squares have been clipped by the image's border
- Square Grid Detector
  * Changed how the pattern is specified.  Based on black squares now
- DetectLineHoughPolar
  * Fixed issue were a strict non-maximum was used when a non-strict was needed, causing valid lines to be discarded
- WebcamCapture
  * Provided an easy to use function that allows you to open devices by their /dev name
- Image Thresholding: LocalSquareBlockMinMax Added
  * Breaks the image up into a grid and computes the min and max pixel value, which is used to compute a threshold
  * Enabled the detection of black objects partially outside the view
  * Is very fast
- Android
  * Will automatically detect if image needs to be rotated 180 degrees and then does it.  Needed for the Nexus 5x

---------------------------------------------
Date    : 2015/11/09
Version : Alpha 0.20

- Improved pose stability of calibration targets as fiducials
  * Turns out they were using a linear estimate only
  * Now uses EPnP followed by a few steps of non-linear refinement
- PerspectiveOps.createIntrinsic() which creates intrinsic parameters from a known FOV and image shape
- New WebcamInterface and some examples now can run on your webcam
  * Requires WebcamCapture
- ExamplePointFeatureTracker has colorized points to make it easier to identify the same point
- Polygon Detector
  * Simplified code by removing requirement the CW/CCW must be known by helper classes
- BinaryPolygonConvexDetector
  * Much improved performance on non-square like shapes
  * Stability is much better on very small shapes
- Merged data/applet and data/evaluation together
  * Renamed to data/examples
- Renamed package boofcv/evaluations to boofcv/demonstrations
  * It no longer served as a place for benchmarks
- VisualizeBinaryData
  * Marked buffered image as dirty when rendering a labeled image
- Removed Processing from project
  * Might spawn into its own project if there is more interest in the future
- Binary Thresholding
  * Created a generic config class which supports all current types
- Square Fiducial Generator App
  * no longer defaults to a page border of 1cm
  * page border is actually user configurable
  * border and white border are correctly handled
- Square Binary Fiducial
  * Can now handle grids with arbtirary widths!
    - Thanks Nathan Pahucki npahucki@gmail.com for submitting this pull request
  * The width of the border can now be adjusted too
- Moved PyBoof to it's own repository at https://github.com/lessthanoptimal/PyBoof
  * It will be update on its own cycle
- Chessboard Detector
  * Improved stability especially for slightly blurred images
- PointTrackerKltPyramid
  * Fixed uninitialized variable in one of the constructors.  Thanks ericbhatti
  * Change it from two constructors down to one constructor
- Created built in class for removing perspective distortion
  * RemovePerspectiveDistortion
- Partially observable calibration targets are now supported
  * Mathematically at least.  Targets which can be partially observed are not supported yet
- ConvertBufferedImage.stripAlphaChannel()
  * Can be used to ensure that an alpha channel is not in the buffered image
  * Inspired by an issue pete-experimenter had
- Renamed FiducialDetector to FiducialPoseDetector
  * Done to accommodate fiducials in which you don't care about the pose
- Morphological Thinning has been fixed and tweaked
  * Thanks Emil Hellman who first pointed out the issue and helped solve/improve the implementation
- Locally adaptive threshold techniques that had a bias term now have a scale term.
  * Much more useful since bias was intensity and value range dependent

---------------------------------------------
Date    : 2015/09/20
Version : Alpha 0.19

- Removed -1 from CachedSineCosine_F32
  * Change suggested by Jochem
  * Original code could cause problems for edge cases in hough transform
- Moved BufferedImage to IO package since it is swing dependent
  * Suggested by Baha Elkassaby
- JCodec
  * Formally added it back in since it works on Android videos
  * Added utilities to convert Picture into BoofCV formatted images
- Images can be serialized again
  * Made ImageType serializable now
  * Fixed bug where subimages were not assigned an image type.
- Scene classification
  * Bag-of-Words based techniques
  * K-Nearest-Neighbor classification.  Learning and Classifier
- Image setTo() will now automatically resize the image to match it's input
- Added invert option to visualizing binary images
  * swing and android
- Added in-place CW and CCW image rotation
- Fiducials
  * Image square fiducials can now have their width individually set
  * Square based fiducials now use the new polygon detector and benefit from its improved subpixel
  * Fixed bug where the returned orientation was inconsistent with the JavaDoc
  * Fixed another bug that caused the sides to "flip" depending on view angle
  * Handling of small far away fiducials being viewed head on has improved much
- PerspectiveOps
  * Can render pixel in camera frame using IntrinsicParameters
- Created FactoryMultiViewRobust for simplifying the creation of robust versions of
  solutions to PnP, essential, homography
- Camera Model
  * Support for tangential distortion has been added
  * Intrinsic parameters can now use a flow style assignment of parameters
  * Removed support for flipY to simplify the code.  Just flip the image if this is an issue.
  * Lens distortion.  More abstracted
- LensDistortionOps
  * refactored several functions to make it more consistent and easier to use
  * Change fullView to expand
  * Many functions will now correct for lens distortion.
- Square grid calibration target
  * Fixed.  Multiple bugs were introduced at some point in the past but were not caught due to the
    lack of regression tests
  * Change underlying algorithm.  Now uses polygon detector for corners.
- Chessboard calibration target
   * Complete re-write.  Now uses polygon detector
   * Corner precision appears to have improved and runs faster
- Calibration
  * A single class fully specifies the calibration target now
  * Intrinsic parameters can now use a flow style assignment of parameters
- Interpolation
  * Can specify a border handling algorithm now
- PixelMath
  * Added minus(image,scalar)
  * Added minus(scalar,image)
- Distortion
  * Scale once again goes from in.width/out.width instead of (in.width-1)/(out.width-1)
    - The former is correct, but you have to deal with interpolating values like 9.5 when there are 10 pixels (9 is largest index)
  * Added FDistort
    - Much easier to use and more flexible than the procedural fuctions in DistortImageOps
- FactoryDerivativeSparse
  * Added sobel, prewitt, three, two0, two1
- Gradient Two0 and Two1
  * There are two different ways to define the gradient from two samples, depending on the zero index.
  * Two0 is [1] - [0] and Two1 is [0] - [-1].
  * Before only one of these variants was available
- UtilImageIO
  * Can save an image directly that is in BoofCV format
- Shape Features
  * Corner fitting algorithm that uses the tangent of the gradient
  * Black convex polygon detector
  * Polygon fitting
- ShowImages
  * Will now display any BoofCV image directly.
- Android
  * Can convert from 8888 to 3 channel multi-spectral images
  * Moved NV21 out of Android because it's also useful with Webcams
- Added support for YV12 image format
- BinaryImageOps
  * BinaryImageOps.labelToBinary() now has an easier to use variant.  No need to explicitly declare a boolean array
  * Added thin() operator for thinning/skeletonization
- Template Matching
  * Can provide a mask for a template and effectively make pixels transparent or translucent
  * Requested by Rafael Maus and others
- ConvertBufferedImage
  * Tweaked defaults for boof to BufferedImage.  Single band images return single band images.
    - Thanks thhart for pointing this out
  * Added partial support for images encoded with SunWritableRaster
  * Much improved support of BoofCV Interleaved images
- ThresholdImageOps
  * Changed threshold up from >= to >.
  * Turns out the original choice was bad.  Images were not inverses of each other
  * Was possible the threshold an image with two values up and end up with all 0.
- PyBoof has been added to integration
  * Python wrapper for BoofCV
  * Thanks Romotive allowing donating this code!
- GHistogramFeatureOps, Histogram_F64, HistogramFeatureOps
  * Computes color histograms with the intent that they can be used as features
  * Supports an arbitrary number of color bands
  * Can also be computed from a list of pixel values
  * arbitrary min/max values and number of bins also supported
  * Example added demonstrating how to look up images with similar histograms
- GImageDerivativeOps
  * General cleaning up the API
  * Fewer functions, but uses enum for specific type
  * Function for AnyImageDerivative is clearly named and more useful
- ImageMiscOps
  * fill band and bands
  * insert band
- Background Model / Motion Detection
  * For stationary cameras and moving cameras
  * Basic: pixels modeled with a fading average
  * Gaussian: pixels modeled with a fading Normal distribution

---------------------------------------------
Date    : 2014/9/22
Version : Alpha 0.18

- Renamed ImageSegmentation to ImageSuperpixels
  * Added a unit test which ensures connectivity requirement is meet
  * Fixed issue with SLIC where it did not set its ConnectRule
- Renamed ExampleStructureFromMotion to ExampleMultiviewSceneReconstruction
- Processing
  * Gradle copies over processing JavaDoc
  * Fixed SimpleTrackerPoints.spawn() which did not update the tracks before
  * Added more comments to examples
- Removed Caliper dependency
  * Not designed the way I want it to be and recent changes made it less usable
- Removed v4l4j support since Webcam Capture is easier and does a better job
- Fixed OpenKinect examples
- ImageDistort now supports a different input and output types
  * Support is provided for the same image type
  * It now allows for all types to float 32. Interpolation always outputs a floating point value.
- ThresholdImageOps
  * Otsu's method
  * Entropy based method
  * Sauvola
- Fixed problem in FilterImageReflection where it assumed two arguments but some binary operations have 3 now
- Added pow2 and sqrt to PixelMath
- Added invert to BinaryImageOps
- Added rotateCW and rotateCCW to ImageMiscOps
- FilterImageInterface
  * Reference ImageBase instead of ImageSingleBand
  * Can get output type
- InputToBinary = Interface for converting an arbitrary image into a binary one
  * Added wrappers/implementations for all current thresholding techniques
- Fiducial Detector
  * Square-Binary. Encodes 4096 numbers
  * Square-Image. Detects arbitrary image fiducials contained inside a square.
- Fixed bug in ColorHsv for multi-spectral images
  * Was missing a check to see if saturation was zero
  * Thanks sandreas for reporting the bug
- GConvolveImageOps
  * Fixed generics so it wasn't forcing input and output to be the same type
- Added ExampleConvolution
- Convolution
  * ConvolveNormalizedNaive correctly handles offsets in the kernel
  * 2D convolution correctly supports offset.  Before it used radius no matter what
  * Normalized convolution makes sure the input kernel sums up to 1 for floating point
- Processing
  * Added new thresholding and fiducials

---------------------------------------------
Date    : 2014/6/19
Version : Alpha 0.17

- Improved/Fixed serialization
  * Several classes were missing no argument constructors
- Added ImageMiscOps.flipHorizontal()
- Added WeightSample2D_F32 for computing the weight of a sample in an abstract manor
  * Reduced MeanShiftPeak from 3 classes into one
- Edge Non-Maximum suppression's documentation now clearly states that it suppresses only if adjacent pixel is
  less than.  This is not true non-maximum suppression since it allows equal values but seems to produce
  better results
  * Improved unit tests to explicitly test for this behavior
- Canny edge detector would fail if threshold was zero and the image had no texture
  * HysteresisEdge* code was using a value of 0 to mark traversed regions.  It now uses -1 and sanity checks
    the lower threshold.
  * Thanks Lucaro for finding this bug
- Added GImageMultiBand for generalized access to multi-band image data
- Added support for MultiSpectral images to:
  * GBlurImageOps and BlurImageOps
- Image Segmentation / Superpixels
  * Watershed
  * Mean-shift
  * Felzenszwalb-Huttenlocher 2004
  * SLIC Superpixels
- Dense Optical Flow
  * KLT Based
  * Square Region Based
  * Horn Schunck
  * Horn Schunck Pyramid
  * Brox Spacial Warping
- Fixed bugs in ConvertNV21
  * Was applying YV12 byte alignment to NV21 images.  Depending on image size, this could cause a crash.
- Fixed bug in ImplConvertToBitmap.multiToArray_F32()
  * Didn't handle case where the input image has 3 bands and not 4
- ImageBase now provides a method for getting ImageType information
- Threshold in the interface Associate is now <= instead of <
- Android
  * Added classes which greatly simplify dealing with camera previews
  * Added new visualizations intended for use with segmented images
  * Simplified example code
- Added XYZ and LAB color spaces
- GImageMiscOps.fillUniform() max is inclusive for both integer and float and this is enforced
- BinaryImageOps
  * Erode and dilate can now be applied multiple times with a single function call
- StitchingFromMotion2D can now resize and translate the stitch image
  * Thanks Julien Seinturier for the suggestion
- Convolution
  * 1D convolution now supports kernels which are not symmetric
- Image gradient from a difference of two neighbors added
- Square grid calibration grid detector has been improved.
  * No longer permutes through all combinations.  Selects each valid square and assumes its the first instead
  * Graph connection rule has been improved too to reduce false connections
- Moved serializeXML from BoofMiscOps to UtilIO
  * Removing an IO function which shouldn't be in image processing
- FactoryDerivative
  * If derivative type is null it will use the default
- Added ImageType to interpolate interface
- Added ImageType to ImageSegmentation interface
- Processing (http://processing.org) integration
  * Lots of examples
  * Simplified interface for working with BoofCV
- XStream now works without that ugly hack
  * Thanks to Jörg Schaible of XStream for fixing the issue and all the help
- Webcam Capture Support
  * Easy to use library for streaming webcams
  * Wrote several example showing how Webcam Capture can be used with BoofCV
- Structure From Motion (SFM) example

---------------------------------------------
Date    : 2013/12/25
Version : Alpha 0.16

- Simplified DescribeRegionPoint
  * describe now returns true or false
  * removed isInBounds()
  * removed getDescriptionLength() since it is contained in the description itself
  * added getImageType()
- Feature detection and describing related classes now extend ImageBase to allow support of color image processing
- SURF
  * Laplacian sign calculation doesn't declare new memory for every single feature any more
  * Added a color SURF descriptor
- Fixed SIFT bug which produced a feature with NaN in its descriptor
  * The extractor border was not being taken in account when examining features.  The net result was that the
  localization interpolation would messed up since the center would not be a maximum, causing really bad stuff.
  * Unit tests updated so that it they can detect it.
  * Thanks Lefteris for detecting this bug.
- SURF detector (Fast-Hessian)
  * Was affected in a similar fashion to the SIFT bug.  The fix doesn't seem to change its stability at all.
- NCC error now more "correct" and divides by the number of elements
- Integral image operations now support more image types.  S64 and F64
- KltTracker.setDescription() can now fail due to lack of texture
- Created TrackObjectQuad for tracking user select objects inside an image
  * Added TLD tracker
  * Added Circulant tracker
  * Added Sparse Flow Object Tracker
  * Added various mean-shift trackers
- Created recognition package
  * No other good place to put object trackers
- UtilImageIO
  * Can read PPM from InputStream
  * Can read images from URL
  * Can read/write PGM files
  * Can handle comments in PPM + PGM files
- Moved FastQueue and GrowQueue into DDogleg project so that other projects can use those data structures
- Modified ConvertBufferedImage functions with orderRgb to make it easier to maintain RGB ordering.
  * No need to explicitly call orderBandsIntoRGB() any more
- Change behavior of ConvertRaster so that it does not modify the order of color bands at all
  * Improved unit tests
- Added Fast Fourier Transform
  * Code originally from General Purpose FFT by Takuya Ooura, actual Java code copied from JTransforms
    with minor modifications.
- PixelMath
  * pixel-wise image-to-image multiplication
  * pixel-wise image-to-image division
  * pixel-wise log(1+x)
- ImageMiscOps
  * added copy() for rectangular sub-images
  * limited support for Interleaved images
- ThresholdImageOps
  * Added adaptiveSquare
  * Added adaptiveGaussian
- Convolution and ImageBlurOps
  * Improved accuracy of operations on integer images.  Rounded instead of floored.
- Removed GeoModelRefine and replaced with ModelFitter
- Image Types
  * Improved and renamed interleaved image types
  * Added full support to all primitive data structures in interleaved images
  * Added ImageBase.subimage class variable
  * Added InterleavedImageOps
  * Added ImageMultiBand as a base class for multi-band images.
- Generalized interpolation so that support can be provided for single-band and multi-band images.
  * InterpolatePixelS for single-band
  * InterpolatePixelMB for multi-band
- Fixed sub-image support for ConvertBufferedImage.extract*
  * Thanks pcmoen
- Calibration target detection
  * Locally adaptive thresholding is now used for square and chessboard target types.  Less sensitive to lighting
    conditions
  * Chessboard target detector works much better on small targets.  Uses QuadBlob corners to estimate initial
    calibration point position then uses mean-shift for refinement
  * Chessboard now orders calibration points using QuadBlobs.  Allowing orientation ambiguity to be correctly resolved
    when the target is not symmetric.
- ImplConvertBitmap incorrectly converted floating point images
  * Was doing an integer divide instead of a floating point divide
  * Thanks Vagoster for reporting the bug
- KLT can now track features which partially extend outside the image
- Image Interpolation
  * Almost all interpolation routines incorrectly treated pixels 1 outside of the image as inside.  Unit tests
  have been added and other classes modified for the change in behavior.
- Fixed FactoryDistort.scale().  Off by one error when specifying scale factor
- SearchLocalPeak high level interface
  * For algorithms which perform a local search for a peak
  * Added two mean-shift variants
- New examples
  * Estimating pose from calibration grids
  * Two examples for object tracking
  * How to remove perspective distortion
  * Added video stabilization example
  * Reorganized package structure
- VisOdomDualTrackPnP
  * It is now possible for it to produce a fatal error when all its tracks are lost
  * Computes a descriptor of the feature each time as needed.  Doesn't extract it from the track itself.
    Made the code base more complex.  Maybe old version has a slight runtime speed advantage
- Fixed overflow issue in HarrisCorner_S16 weighted and unweighted
- Improved Maven support by breaking it up into multiple modules
- Fixed bug in UtilWavelet for integer images.  X and Y got reversed in for loop

---------------------------------------------
Date    : 2013/06/21
Version : Alpha 0.15

- Improved automatic thresholding for calibration grids
- Fixed bug in Zhang99 calibration where skew was not being copied
- Fixed stereo calibration bug where if a target was not detected in right image it wouldn't be removed from the left
- Chessboard calibration
  * Support for targets which are not symmetric. Requested by Karim Hammoudi.
  * Much more tolerant of target which are visually small
  * Handles cluttered backgrounds better
- Added support for OpenKinect in integration
  * Added related example code and applications demonstrating how to process its data
- Can read/write PPM images
- Added DepthVisualOdometry for computing visual odometry from a Kinect
  * Added several related classes and interfaces too
- Added MonocularPlaneVisualOdometry for computing 2D motion from a camera when traveling over a plane
  * Two algorithms implement this interface
- Generalized VisualOdometry interface to allow for arbitrary transforms
- Cleaned up VisualOdometry and StereoVisualOdometry interfaces
- Automatic rescaling of images for visual odometry
  * StereoVisualOdometryScaleInput
  * MonocularPlaneVisualOdometryScaleInput
- Added VisualDepthParameters to specify calibration of RGB-D cameras
- Added MonoPlaneParameters to specify calibration of single camera with a known ground plane
- Added DistanceHomographyPixelSq so that the fit error for normalized homography can be computed in image pixels.
- Added MultiViewOps.decomposeHomography().
- Added more support for convert to/from 16bit BufferedImages
- Added DoNothingPixelTransform_F32 for those times when you don't want to do anything
- Added PairLineNorm for sets of line correspondences between two lines
- Added algorithms for computing induced homographies from planes
  * Three points
  * Line and a point
  * Two lines
- Added NearestNeighborPixel_U16
- Added index setters and getters to GImageSingleBand
- CreateSyntheticOverheadView for converting an image into an overhead view when the scene is planar
- Added numBands to ImageDataType
- Fixed type-o in triangulation JavaDoc.  Thanks tverbele
- Fixed bug in SIFT where a change in non-maximum behavior caused features to be detected too close to image border.
  * Thanks lefman for pointing it out
- Fixed ConvertBufferedImage.orderBandsIntoRGB() for ABGR images.  Thanks André Ambrósio Boechat
- Maven build working again.  Thanks JensKapitza for the help.
- Moved boofcv/applet into boofcv/integration/applet

---------------------------------------------
Date    : 2013/04/15
Version : Alpha 0.14

- Added histogram to ImageStatistics
- Calibration target's binary threshold is selected using image histogram to make it more tolerant to shadows
- Calibration grid size does not refer to number of black squares any more.  Instead to number of square total.
- Added image enhancement operations
  * Global histogram
  * Local histogram
  * Sharpen 4 and 8
  * Demonstration to example directory
- Interface for V4L4J to provide webcam support
- ImageMiscOps
  * added fillBorder()
- BinaryImageOps
  * Changed API and algorithms used to label blobs and find their contour
  * New algorithm is about 3x faster in all situations.
- Canny edge has been improved
  * Can be configured to create a binary image output or a set of contours
  * Conour pixels are now ordered and returned as a graph
- Fixed bug in FactoryImageBorder.value()
- Color Models (Added)
  * Added HSV, YUV
  * Added new example demonstrating simple color based segmentation
- XML Serialization
  * Switched over to using XStream since XMLEncoder is broken in Java 1.7.
  * XStream also produces easier to read XML
- Added ConfigFast. Configuration class for FAST feature detector
- Image Pyramids and Scale-Space
  * Added additional functions to ImagePyramid interface that provide information on how the image is sample and the amount of blur in it
  * There is no separate class for updating image pyramids any more.  The image pyramid takes in the input image
  * Scale-Space pyramids have been moved into the pyramid package instead of having its own
  * Bug Fix: FeatureLaplacePyramid now looks for local maximum or minimum in searching across scales
  * Removed GaussianScaleSpace class since it can now be represented using ImageFloatPyramid
- Added ExampleStereoDisparity3D and tweaked the first one
- Shape Fitting (Added)
  * Fit polygon
  * Fit ellipse
  * Usage examples
- BRIEF description computation is 30% faster
- Made it easier to create mosaics from colored images and updated examples
- Generalized several classes so that images other than single band can be used
  * VideoInterface
  * SimpleImageSequence
- Added average down sampling and a related discrete image pyramid
- Android: YUV to RGB now works
- ExampleImageStitching has rendering code pushed into it

---------------------------------------------
Date    : 2013/02/16
Version : Alpha 0.13

- Removed TupleDescQueue
  * Use UtilFeature.createFeature() instead or extend FastQueue
- Fixed bug in ImplSelectSparseStandardWta_* where peak checks for 0 disparity were incorrectly handled
- FactoryPointSequentialTracker tweaked tracker configurations for better SFM performance
- PointTrackerKltPyramid can now create new data to store tracks after init
- Made scale configurable in corner based interest points
- Renamed GeneralAssociation to AssociateDescription
- Added AssociateDescription2D for association with location info
- ScoreAssociateCorrelation no longer takes the abs()
- SIFT
  * Accounts for offset during sub-sampling
  * Documents deviations from paper in pyramid construction
  * Tweaked pyramid construction
  * Tweaked non-maximum suppression
- Improved handling of Max Features in SURF + SIFT
  * All features are considered in order of intensity
  * Features are no longer added once the max has been reached
- Point Trackers
  * Renamed and changed function
  * Created interface for extracting feature descriptions
  * Added variant designed for two pass tracking
- Chessboard and Square grid calibration target detectors
  * Made minimum blob automatically adjust to image size
  * Made it user configurable
  * These changes allow calibration of 320x240 images
  * Fixed multiple bugs/issues so that it detects targets more reliably
- PerspectiveOps.scaleIntrinsic() changes image width/height
- Improved unit tests for MultiSpectral images
- ImageConvert
  * Added support for ImageSInt64
  * Added support for MultiSpectral to SingleBand using average
  * Added GImageConvert
- Code to convert between different types of TupleDesc
- Fixed bug in TupleDesc_F64 SAD scorer
- Added approximate nearest neighbor from DDogleg
  * k-d tree best-bin-first
  * k-d random forest
- Changing the way complex algorithm are configured
  * Instead of passing in parameters to a factory a config class is passed in.
  * Affected: SIFT, SURF
- PixelMath
  * Fixed bug in PixelMath.subtract for ImageUInt8
    - Thanks Paul Dumais for reporting the problem
  * Added PixelMath.invert()
- Associate and ScoreAssociation
  * Added ability to set a threshold via Associate interface
  * Can get a list of unassociate destination features
  * Can determine if the algorithm selects a unique match for source and destination
  * Created MatchScoreType to provide more information on the score's behavior
- Created EasyGeneralFeatureDetector
  * Automatically handles image derivatives
  * Split off from WrapGeneralFeatureDetector
- GeneralFeatureDetector
  * moved to alg package
  * can now detect local minimums
  * Removed ability to segment image.  Turned out to not be all that useful, just increase the size of the non-maximum region.
- Non-Maximum supression
  * Renamed FeatureExtractor to NonMaxSuppression
    - Removed the parameter for requesting the number of returned features
  * All algorithms contained a bug where the ignore border was being incorrectly enforced
  * Added support for detecting maximums and minimums
- Fixed bugs in SortBestFeatures and added sort for negative peaks
- GeneralFeatureIntensity: Added flags to indicate if features are maximum or minimums
- Calibration package was missing from Maven build
- Removed maxMatches from greedy assocaition since its not part of Association interface and can be easily added
- Android
  * ConvertNV21 - Convert camera preview images into BoofCV image types
  * VisualizeImageData - Render different types of image information into a visible format
- Fixed bug in RemoveRadialPto*_* where it couldn't detect convergence
- 2D stabilization checks image fraction contained by points before spawning more points
- LaplacianEdge added suport for U8 in and F32 out
- Added kernel based (using LaplacianEdge) blob detector
- GridRansacLineDetector has support for S16 an F32
- Redesigned image stabilization and mosaic code
  * Much easier to work with now and can be plugged in a high level
  * Added a factory for creating related algorithms
- Stereo Disparity: support for ImageSInt16

---------------------------------------------
Date    : 2012/12/05
Version : Alpha 0.12

- Fixed inverse wavelet transform so that it bounds the pixel values
  * Wavelet denoising sometimes overflowed
- Adding new feature tracker which combines KLT and DDA style tracking
- Updated Pyramid KLT tracker
  * Removed PkltTrackManager and pushed its functionality into the ImagePointTracker implementation
  * Was only separate for historical reasons
  * renamed PstWrapperPyramidKlt to PointTrackerKltPyramid
  * Deleted GenericPkltFeatureSelector and put into KLT point tracker
  * Moved what was left into KLT directory
- ImagePointTracker
  * Changed contract, more fully specified contract, improved tests
  * Updated behavior of implementing classes
- Deleted KeyFramePointTracker
  * Added pointless complexity.  Use ImagePointTracker instead
  * Changed 2D and 3D SFM algorithms which were using it
- Fixed bugs in various feature descriptors setTo() and copy() functions:
  * SurfFeature
  * TupleDesc_B
  * NccFeature
- Feature Descriptors
  * No longer have hidden orienation estimation algorithms inside
- Feature Orienation
  * Interfaces moved to abst package
  * Created wrappers to convert different types into image input
  * Added a new factory
- Created DetectDescribePoint interface
  * Combines detection and describing into a single interface
  * Useful for algorithms which have coupled data structures are are more efficient this way.
- FactoryPointSequentialTracker has been tweaked a bit
- GeneralAssociation provides two functions for specifying the source and destination lists
  * Allows better optimization since preprocessing might only need to be done once
- ConvertBufferedImage
  * Added support for sub-image BufferedImages
- All numerics code has been put into its own project
  * http://ddogleg.org
- Reworking several basic image operations
  * Created ImageMiscOps
  * Created ImageStatistics
  * Deleted ImageTestingOps
  * Changed PixelMath
  * Changed GeneralizedImageOps
- Added setTo() in ImageBase
- FastHessianFeatureDetector now recycles ScalePoints that it detects
- Removed canoncialRadius() from feature detector and descriptor
  * It was poorly implemented
  * Was not consistent with scale-space theory
- Added 2D convolution in KernelMath
- Maven build has been added.
  * BoofCV is on the central repository
- Added SIFT feature descriptor and detector
- Removed seperable kernel
  * Wasn't being used and there is no need for it with more modern techniques
  * Plus it was causing a unit test to fail
- Removed Gaussian12 and Steerable feature descriptors
  * They sucked and were not properly implemented limited their historical value

---------------------------------------------
Date    : 2012/11/6
Version : Alpha 0.11

- Association Score
  * Normalized Cross Correlation (NCC) has been fixed (yet again) in ScoreAssociateNccFeature where the abs() was incorretly being taken.
  * Fixed bug in NccFeature.setTo()
- FactoryAssociation
  * Added NCC to defaultScore()
- Template Matching
  * Added NCC template matching algorithm
  * TemplateScoreType: ERROR_SQUARED renamed to SUM_DIFF_SQ
- ModelSet
  * Original index of inlier set can be requested now
  * Removed the ability to generate multiple hypotheses.  Was not needed after all.
  * RANSAC score has been deleted and RANSAC simplified
- RectifyImageOps
  * Cleaned up function names and improved documentation
- LensDistortionOps
  * Added transformRadialToPixel_F64()
- Reorganized functions in geometric vision package
  * Created MultiViewOps and PerspetiveOps
  * Refactored/deleted other related Util classes
  * Enums are now used to select which algorithm is returned in the Factory in many cases
  * New interfaces for each problem and improved JavaDoc
- Moved AssociatedPair and PointPositionPair to boofcv.struct.geo package
- Trifocal Tensor
  * Added related functions to MultiViewOps
  * Added linear estimator for 7+ points
- PnP Problem
  * Added two P3P solutions
  * Analytic Jacobian for non-linear refinement
  * Refactored class names for better consistency
- Fixed bugs in StereoSparse3D
- Fixed bug in DistortImageOps.boundBox_F32()
- Added ImageGridPanel to display a set of images as a grid
- ModelMatcher added getMinimumSize()
- Renamed PointPosePair to Point2D3D since the old name was misleading
- Visual Odometry
  * Added stereo camera based algorithm that uses PnP for pose estimation
  * Removed broken mono and stereo algorithms
- DetectAssociateTracker
  * Changed from an abstract class into a regular class
  * Deleted SURF,BRIEF,NCC specific implementations since they are no longer needed
- AssociatedPair
  * renamed key and curr points to p1 and p2
  * new names are more generic and consistent
- DetectAssociateTracker
  * Changed internal design a bit and fixed bugs
  * Performs well in structure from motion applications (2D and 3D)
- ImagePointTracker accessors changed so that a storage list is requested
  * Makes usage easier since now its impossible to drop a track while reading
    from the main list.
  * Updated implementations so that the internal list is not returned
  * Removed addTrack() since only KLT supported that functionality, hence not generic.
- ConvertBufferedImage
  * Fixed bug where INDEXED images where not being converted correctly

---------------------------------------------
Date    : 2012/09/18
Version : Alpha 0.10

- Association Score
  * Pushed implementations of ScoreAssociation into abst package
  * Put most association distance algorithms into DescriptorDistance
  * Added hamming lookup table
  * Brief now uses a look up table.  About a 7x speed improvement.
  * FactoryAssociate now can create instances of ScoreAssociate.
  * Fixed incorrect NCC equation.  Thanks Christian Kramer.
- DescribeRegionPoint has been redesigned
  * Now more generic and can work with any feature descriptor
  * Separate function for checking to see if feature is inside bounds
- TupleDesc
  * changed to an interface
  * functions added to provide some generic support
- Brief descriptor renamed to TupleDesc_B
  * Acts as a generic binary feature descriptor
- Descriptors
  * BRIEF and BRIEF-SO now can process features along the image border.  Bit set to false in that case.
- Visualization Apps
  * VisualizeAssociationScoreApp has score type in a separate panel and can support binary descriptors
- InterestPointDetector
  * WrapFHtoInterestPoint now returns the correct detection radius
  * Fixed non-compliant implementations with incorrectly handled unsupported features.  Thanks jasonnn for submitting this bug
- FAST Feature Detector
  * Original implementation was buggy and did not produce same results as original author's code
  * Rewrote from scratch and replicates original author results
- GeneralFeatureDetector moved from extract to interest package
- Fundamental/Essential Matrix
  * 7-point algorithm now returns all solutions and the algorithm was tweaked
  * Nister 5-pt Essential Matrix
  * Abstractions which can handle multiple solutions
  * Stability evaluator for epipolar matrices
  * Improved unit tests
- Polynomials
  * Various ways to find and polish polynomial roots (EVD and Sturm)
  * New data type and basic operations
- Added ExampleStereoTwoViewsOneCamera
  * Demonstrates how to perform stereo image processing using a single camera and two views
- LensDistortionOps
  * Added normalized to distorted pixel transform
  * Tweaked some of the function names
- SparseIntegralSample_I32.isInBounds() did not return that correct value along the right and bottom image border
- Functions inside of GThresholdImageOps did not return the number of blobs found like it should
  * Thanks jasonnn
- NonMaxBlockStrict
  * Fixed bug where it assumed intensity values are all positive
- TemplateMatching
  * Added code for template matching
  * Added example code to demonstrate its use
- Added support for alpha channel in ConvertBufferedImage
- FactoryPointSequentialTracker doesn't create trackers with FAST detector instead uses ShiTomasi to improve stability

---------------------------------------------
Date    : 2012/7/22
Version : Alpha 0.9

- Renamed factories
  * FactoryBlobDetector -> FactoryDetectPoint
  * FactoryCornerDetector -> FactoryDetectPoint
- Renamed KLT corner to Shi Tomasi corner, which is more standard
- Fixed bug various point detectors where if the input image was resized the edge intensity might not be zero when it should be
- Changed some corner detection algorithms to take the intensity image in as an input.
- Added new Pixel to Normalized transform
- Created interface for Stereo visual odometry
- Fixed bug in unsafe_set inside of ImageInt8
- Added unsafe_set() and unsafe_get() to ImageFloat32, ImageFloat64, ImageSInt64
- Fixed bug in ImageSInt64.set() where the value was cast into a short
- Changed transform* functions inside of DistortImageOps so that you can specify how outside image pixels are handled.
- Fixed bug in ImageHistogramPanel - reported by Ray
  * Added support for integer images
- Integration
  * Created ant build scripts
  * Updated Xuggler integration code
  * Added Android
- Generalized SimpleImageSequence so that it does not reference BufferedImage and will play nicer with Android
- Fixed bug in ImplImageDistort* where for 16bit and 32 bit images values were being type casted into bytes
- Changed UnconstrainedMinimization so that the minimum function value is specified in setFunction()
- Added ExampleContours
  * Thanks cspnanda for pointing out the lack of documentation
- New non-maximum suppression algorithm
  * About the same for 3x3 regions, much faster for larger regions
  * Tweaked related API and improved unit tests
- Fixed bug in WrapDescrivePixelRegion where the descriptor is not properly configured for integer images
- Added SIFT feature descriptor and detector

---------------------------------------------
Date    : 2012/05/13
Version : Alpha 0.8

*IMPORTANT* Discard old calibration files and calibrate again with latest code!

- Added processing monitor to CalibrateStereoPlanarGuiApp
- Fixed bug in Zhang99 calibration where Rodrigues coordinates were being parameterized incorrectly
  * Calibration results would be less accurate, but have a lower residual due to the increased degree of freedom
- Added analytic Jacobian to Zhang99
  * Decided not to use it since it produces same estimation parameters as numerical.
- Added functions for creating detectors in FactoryPlanarCalibrationTarget
  * changed code to reference those functions
- Stereo Disparity Image
  * Dense and Sparse algorithms
  * Rectangular region winner take all (WTA)
    - Validation: right to left, max error, texture
    - Precision: Pixel and Subpixel
  * Algorithms:
    - Basic rectangular region
    - Five region adaptive: Hirschmuller, et. al. "Real-Time Correlation-Based Stereo Vision with Reduced Border Errors," 2002
- IntrinsicParameters
  * Added flipY to parameter list since it is vital information for many
    calculations.
- RectifyImageOps
  * Fixed bug in functions that adjusted the rectification for viewing.
    If left handed the coordinate systems got messed up
- Changed allInside() so that the annoying single pixel black region is gone
  * RectifyImageOps and LensDistortOps
- FactoryCornerDetector
  * Added flag for weighted KLT and Harris
- Added weighted corners to list of features in some evaluation apps
- Examples:
  * ExampleCalibrateMonocularPoints
  * ExampleDetectCalibrationPoints
  * ExampleStereoDisparity
- ImageTestingOps
  * Flip image vertical
- Fast point cloud viewer

---------------------------------------------
Date    : 2012/04/22
Version : Alpha 0.7

- Redesigned how evaluation apps/applets handle data input and configuration
- Removed the epipolar directory
  * More than just stereo algorithms in there
- Camera calibration outputs XML file containing intrinsic parameters
  * Java XML serialization
- For square calibration grids, added sub-pixel refinement using canny edge
- Fixed a bug in camera calibration where it transposed the grid instead of rotating it
  if the number of rows/columns needed to be swapped.
- 3D Vision Algorithms
  * Estimate translation given rotation and two observations
  * Refine pose estimate given set of 3D points and observations
  * Interface for n-view triangulation
  * Bundle adjustment for calibrated cameras
    - Analytic Jacobian
    - A bit slow right now
- Changed behavior of GeneralFeatureDetector
  * Supports sub-region extraction.  Forces features to be more spread out
  * Max N now is the total number of features, including excludes
- Improved speed of Levenberg algorithm by taking advantage of symmetry
- UtilEpipolar
  * Added canonicalCamera() and decomposeCameraMatrix()
- Created the following Util and Ops classes
  * UtilIntrinsic
  * LensDistortionOps
  * RectifyImageOps
- Stereo Rectification
  * Calibrated with known baseline
  * Uncalibrated, from using a fundamental matrix.
  * Adjust rectification to maximize usefull viewing area
- New Examples
  * Estimate fundamental matrix
  * Rectify calibrated
  * Rectify fundamental matrix
  * Remove lens distortion
- The feature score was not being set in WrapAssociateGreedy
  * Thanks Nir Amar
  * Also changed AssociateSurfBasic for a similar reason
- Fixed problem in FundamentalResidualSampson where the denominator was being squared
- Fixed problem in Se3 Essential generator
- Changed positive depth constraint class

---------------------------------------------
Date    : 2012/03/01
Version : Alpha 0.6

- Added convolution related code for ImageSInt32
- Added weighted KLT and Harris corner detectors
- Refactored factory names and other classes to make them easier to find
  and more consistent
- Planar calibration grid detectors
  * Chess board pattern
  * Square grid pattern
- Generic code for detecting squares in binary images
  * Inside of calibration module
- Application for calibration from planar calibration targets
  * GUI and commandline
- ImageDistort
  * Fixed bug where border.setImage() was not being called
- ImageBorder
  * Added generalized get(x,y)
- Refactored FactoryImageBorder into two factories
- Fixed bug in several derivative operators where the passed in border was being
  ignored and an extended border being used instead
- Change ImplImageDistort* to use interpolate.get_unsafe() to speed it up by a large margin
- Moved ImageDistort from boofcv.alg.distort to boofcv.struct.distort
- Added PointTransform_F32
- Added both forward and reverse radial distortion PixelTransform_F32 implementations
- ModelMatcher classes can now create multiple model hypotheses from a single set of points.
- Changed ImagePointTracker to use PointTrack instead of AssociatedPair
  * Created KeyFramePointTracker to track features and create AssociatedPairs
- Added FactoryEpipolar
- Added FactoryTriangulate
- Added non-linear refinement for:
  * Fundamental/Essential matrix
  * Homography matrix
  * Triangulation
- Added 2-view and N-View triangulation algorithms
  * DLT
  * Closest point from two lines
- Added EPnP from Lepetit 2009 paper
  * Validation against author's code is pending
- Added color processing to several Apps
  * EvaluateInterpolateEnlargeApp
  * ShowImageBlurApp
- Added SimpleNumberSequenceReader for reading small sequences of numbers
- Added lens distortion app
- Found subtle bug in Harris corner detector.
  * Surprisingly doesn't seem to change output that much.
- Interleaved image
  * get_unsafe and set_unsafe changed to unsafe_get and unsafe_set respectively.  For consistency.

---------------------------------------------
Date    : 2012/02/01
Version : Alpha 0.5

- Improved SURF performance
  * Fixed various bugs and changed algorithm to improve performance
    - Both speed and stibility have been improved
  * Now is the best performing SURF implementation in the benchmark
- ImplOrientationSlidingWindowIntegral has been replaced with a faster and more accurate algorithm
- Improved integral image support
- Improved sparse gradient support
- Refactored sparse image operator code
  * Added SparseImageSample interface
- Added/Improved unconstrained non-linear optimization code
  * Quasi-Newton line search
  * Levenberg-Marquardt
- Geometric vision and calibration code which uses non-linear optimization now works correectly
- Started converting internal micro benchmarks to use Caliper

---------------------------------------------
Date    : 2012/01/06
Version : Alpha 0.4

- Changed behavior of ConvertBufferedImage so that it won't automatically swap
  bands in MultiSpecitral image
  * orderBandsIntoRGB() has been provided to do that manually if needed
- All automatic convert to/from BGR and been removed from ConvertRaster
- Fixed SURF related issue
  * Image bounds check was being incorrectly performed for integral image
    orientation estimation algorithms (Thanks Oleg Chernoguz for pointing this out)
  * FactoryOrientationAlgs.sliding_ii() was creating an average orienation alg for I32 images
  * Some coordinates were integer instead of double
- Added comments to several factories and other classes
- Added ant script for examples and readme.txt explaining how to use it

---------------------------------------------
Date    : 2012/01/02
Version : Alpha 0.3

- Camera Calibration
  * Planar grid (Zhang 98)
  * Camera calibration matrix from homographies
  * Linear radial distortion
  * Decomposition of homography for calibration
  * Nonlinear optimization of all parameters
- Calibration Grid Detection
  * Detects corners up to "pixel accuracy", in reality its probably worse than that
  * Sub-pixel accuracy code exists but needs more work
- Added min and max values to ImageTestingOps.addGaussian()
- Tweaked factories related to wavelet denoising so that they take in
  an image type.
- Removed cyclical dependency between modules by creating a visualize modules
- Added to BinaryImageOps
  * label to clusters
  * clusters to binary
- Renamed ImageBase to ImageSingleBand
- Created a new ImageBase
- Flushed out MultSpectral image type more and extended ImageBase
  * Created functions to convert to and from BufferedImage
- Changed behavior of several functions in GeneralizedImageOps to include
  MultiSpectral images
  * refactor createImage -> createSingleBand
- Updated ant scripts
  * Common template is now used for the different modules
  * Fixed unit test and make it work across the whole project
- Added crop to ImageDistort
  * If cropping is used the only part of the destimation image is processed
- Created calibration package to hold calibration related code
- Moved jars not part of the primary build into boofcv/lib/testing
- Started converting runtime benchmark code over to Caliper
  * http://code.google.com/p/caliper/

---------------------------------------------
Date    : 2011/12/01
Version : Alpha 0.2

- Added integer polynomial interpolation
  * Cleaned up polynomial interpolation code
- Fixed bug in PixelMath.bound() dealing with unsigned images
- Converting to a BufferedImage now marks it as modified
- Added min and max pixel values to ImageTypeInfo
- Added ComplexMath
- Added PolynomialSolver
- Added process(image) to PointSequentialTracker and renamed it to ImagePointTracker
- Added the following 3D vision code:
  * Linear 8-point essential/fundamental matrix
  * Linear 7-point essential/fundamental matrix
  * Linear 4-point homography
  * Extract camera motion from essential
  * Extract camera and plane normal from homography
  * Triangulate: Linear pixel depth
  * Projective N Point (PNP): Linear N >= 6
- Added non-linear optimizer based upon Levenberg-Marquardt
- Added pixel region based descriptors
  * Raw pixel values
  * Normalized Cross Correlation (NCC)
- Added pixel region based trackers
- Added Sum of Absolute Difference (SAD) feature association score for several different descriptor types.

---------------------------------------------
Date    : 2011/11/01
Version : Alpha 0.1

- Initial public release<|MERGE_RESOLUTION|>--- conflicted
+++ resolved
@@ -99,18 +99,15 @@
 - TODO Create a stand alone application that people can download to calibrate
 - TODO ApplicationLauncherApp
   * Don't close tab when finished.  Clean up tabs for dead processes when a new one is launched
-<<<<<<< HEAD
+- TODO "Normalized image coordinates" -> "projected coordinates" It is the 3D coordinate projected onto the image plane.
+        It is a homogenous coordinate with z=1 being implicit.
+- TODO Integrate in Marius Orfgen's image statistics histogram ideas
 - TODO Modify ConvertBufferedImage and related code so that it will work in Java 9
   * Remove references to: ByteInterleavedRaster,
                           IntegerInterleavedRaster,
                           ShortInterleavedRaster,
                           SunWritableRaster
-=======
-- TODO "Normalized image coordinates" -> "projected coordinates" It is the 3D coordinate projected onto the image plane.
-        It is a homogenous coordinate with z=1 being implicit.
-- TODO Integrate in Marius Orfgen's image statistics histogram ideas
-
->>>>>>> cbdf24a9
+
 
 ---------------------------------------------
 Date    : 2016/12/07
